(ns
  ^{:author "Zach Tellman"
    :doc    "Methods for creating, transforming, and interacting with asynchronous values."}
  manifold.deferred
  (:refer-clojure :exclude [realized? loop future])
  (:require
    [clojure.tools.logging :as log]
    [riddley.walk :as walk]
    [riddley.compiler :as compiler]
    [manifold
     [executor :as ex]
     [utils :as utils :refer [defprotocol+ deftype+ definterface+]]
     [time :as time]
     [debug :as debug]]
    [clojure.set :as set])
  (:import
    [java.util
     LinkedList]
    [java.io
     Writer]
    [java.util.concurrent
     Future
     TimeoutException
     TimeUnit
     ConcurrentHashMap
     CountDownLatch
     Executor]
    [java.util.concurrent.locks
     Lock]
    [java.util.concurrent.atomic
     AtomicBoolean
     AtomicInteger
     AtomicLong]
    [clojure.lang
     IPending
     IBlockingDeref
     IDeref]))

(set! *warn-on-reflection* true)
(set! *unchecked-math* true)

(defprotocol+ Deferrable
  (^:private to-deferred [_] "Provides a conversion mechanism to manifold deferreds."))

;; implies IDeref, IBlockingDeref, IPending
(definterface+ IDeferred
  (executor [])
  (^boolean realized [])
  (onRealized [on-success on-error])
  (successValue [default])
  (errorValue [default]))

(definline realized?
  "Returns true if the manifold deferred is realized."
  [x]
  `(.realized ~(with-meta x {:tag "manifold.deferred.IDeferred"})))

(definline ^:no-doc success-value [x default-value]
  `(.successValue ~(with-meta x {:tag "manifold.deferred.IDeferred"}) ~default-value))

(definline ^:no-doc error-value [x default-value]
  `(.errorValue ~(with-meta x {:tag "manifold.deferred.IDeferred"}) ~default-value))

(defmacro ^:no-doc success-error-unrealized
  [deferred
   success-value
   success-clause
   error-value
   error-clause
   unrealized-clause]
  `(let [d# ~deferred
         ~success-value (success-value d# ::none)]
     (if (identical? ::none ~success-value)
       (let [~error-value (error-value d# ::none)]
         (if (identical? ::none ~error-value)
           ~unrealized-clause
           ~error-clause))
       ~success-clause)))

(definline on-realized
  "Registers callbacks with the manifold deferred for both success and error outcomes."
  [x on-success on-error]
  `(let [^manifold.deferred.IDeferred x# ~x]
     (.onRealized x# ~on-success ~on-error)
     x#))

(definline deferred?
  "Returns true if the object is an instance of a Manifold deferred."
  [x]
  `(instance? IDeferred ~x))

(def ^:private satisfies-deferrable?
  (utils/fast-satisfies #'Deferrable))

(defn deferrable?
  "Returns true if the object can be coerced to a Manifold deferred."
  [x]
  (or
    (instance? IDeferred x)
    (instance? Future x)
    (and (instance? IPending x) (instance? clojure.lang.IDeref x))
    (satisfies-deferrable? x)))

;; TODO: do some sort of periodic sampling so multiple futures can share a thread
(defn- register-future-callbacks [x on-success on-error]
  (if (or
        (when (instance? Future x)
          (or (.isDone ^Future x) (.isCancelled ^Future x)))
        (when (instance? IPending x)
          (.isRealized ^IPending x)))
    (try
      (on-success @x)
      (catch Throwable e
        (on-error e)))
    (utils/wait-for
      (try
        (on-success @x)
        (catch Throwable e
          (on-error e))))))

(defn ->deferred
  "Transforms `x` into a deferred if possible, or returns `default-val`.  If no default value
   is given, an `IllegalArgumentException` is thrown."
  ([x]
   (let [x' (->deferred x ::none)]
     (if (identical? ::none x')
       (throw
         (IllegalArgumentException.
           (str "cannot convert " (.getCanonicalName (class x)) " to deferred.")))
       x')))
  ([x default-val]
   (cond
     (deferred? x)
     x

     (satisfies-deferrable? x)
     (to-deferred x)

     (instance? Future x)
     (let [^Future x x]
       (reify
         IDeref
         (deref [_]
           (.get x))
         IBlockingDeref
         (deref [_ time timeout-value]
           (try
             (.get x time TimeUnit/MILLISECONDS)
             (catch TimeoutException e
               timeout-value)))
         IPending
         (isRealized [this]
           (realized? this))
         IDeferred
         (realized [_]
           (or (.isDone x) (.isCancelled x)))
         (onRealized [_ on-success on-error]
           (register-future-callbacks x on-success on-error))
         (successValue [_ default]
           (if (.isDone x)
             (try
               (.get x)
               (catch Throwable e
                 default))
             default))
         (errorValue [this default]
           (if (.realized this)
             (try
               (.get x)
               default
               (catch Throwable e
                 e))
             default))))

     (and (instance? IPending x)
          (instance? clojure.lang.IDeref x))
     (reify
       IDeref
       (deref [_]
         (.deref ^IDeref x))
       IBlockingDeref
       (deref [_ time timeout-value]
         (.deref ^IBlockingDeref x time timeout-value))
       IPending
       (isRealized [_]
         (.isRealized ^IPending x))
       IDeferred
       (realized [_]
         (.isRealized ^IPending x))
       (onRealized [_ on-success on-error]
         (register-future-callbacks x on-success on-error)
         nil)
       (successValue [_ default]
         (if (.isRealized ^IPending x)
           (try
             (.deref ^IDeref x)
             (catch Throwable e
               default))
           default))
       (errorValue [this default]
         (if (.isRealized ^IPending x)
           (try
             (.deref ^IDeref x)
             default
             (catch Throwable e
               e))
           default)))

     :else
     default-val)))

;;;

(definterface+ IDeferredListener
  (onSuccess [x])
  (onError [err]))

(deftype+ Listener [on-success on-error]
  IDeferredListener
  (onSuccess [_ x] (on-success x))
  (onError [_ err] (on-error err))
  (equals [this x] (identical? this x))
  (hashCode [_] (System/identityHashCode on-success)))

(defn listener
  "Creates a listener which can be registered or cancelled via `add-listener!` and `cancel-listener!`."
  ([on-success]
   (listener on-success (fn [_])))
  ([on-success on-error]
   (Listener. on-success on-error)))

(definterface+ IMutableDeferred
  (success [x])
  (success [x claim-token])
  (error [x])
  (error [x claim-token])
  (claim [])
  (addListener [listener])
  (cancelListener [listener]))

(defn success!
  "Equivalent to `deliver`, but allows a `claim-token` to be passed in."
  ([^IMutableDeferred deferred x]
   (.success deferred x))
  ([^IMutableDeferred deferred x claim-token]
   (.success deferred x claim-token)))

(defn error!
  "Puts the deferred into an error state."
  ([^IMutableDeferred deferred x]
   (.error deferred x))
  ([^IMutableDeferred deferred x claim-token]
   (.error deferred x claim-token)))

(defn claim!
  "Attempts to claim the deferred for future updates.  If successful, a claim token is returned, otherwise returns `nil`."
  [^IMutableDeferred deferred]
  (.claim deferred))

(defn add-listener!
  "Registers a listener which can be cancelled via `cancel-listener!`.  Unless this is useful, prefer `on-realized`."
  [^IMutableDeferred deferred listener]
  (.addListener deferred listener))

(defn cancel-listener!
  "Cancels a listener which has been registered via `add-listener!`."
  [^IMutableDeferred deferred listener]
  (.cancelListener deferred listener))

(defmacro ^:private set-deferred [val token success? claimed? executor]
  `(if (utils/with-lock* ~'lock
         (when (and
                 (identical? ~(if claimed? ::claimed ::unset) ~'state)
                 ~@(when claimed?
                     `((identical? ~'claim-token ~token))))
           (set! ~'val ~val)
           (set! ~'state ~(if success? ::success ::error))
           true))
     (do
       (clojure.core/loop []
         (when-let [^IDeferredListener l# (.poll ~'listeners)]
           (try
             (if (nil? ~executor)
               (~(if success? `.onSuccess `.onError) ^IDeferredListener l# ~val)
               (.execute ~(with-meta executor {:tag "java.util.concurrent.Executor"})
                         (fn []
                           (try
                             (~(if success? `.onSuccess `.onError) l# ~val)
                             (catch Throwable e#
                               #_(.printStackTrace e#)
                               (log/error e# "error in deferred handler"))))))
             (catch Throwable e#
               #_(.printStackTrace e#)
               (log/error e# "error in deferred handler")))
           (recur)))
       true)
     ~(if claimed?
        `(throw (IllegalStateException.
                  (if (identical? ~'claim-token ~token)
                    "deferred isn't claimed"
                    "invalid claim-token")))
        false)))

(defmacro ^:private throw' [val]
  `(if (instance? Throwable ~val)
     (throw ~val)
     (throw (ex-info "" {:error ~val}))))

(defmacro ^:private deref-deferred [timeout-value & await-args]
  (let [latch-sym (with-meta (gensym "latch") {:tag "java.util.concurrent.CountDownLatch"})]
    `(condp identical? ~'state
       ::success ~'val
       ::error   (throw' ~'val)
       (let [~latch-sym (CountDownLatch. 1)
             f# (fn [_#] (.countDown ~latch-sym))]
         (on-realized ~'this f# f#)
         (let [result# ~(if (empty? await-args)
                          `(do
                             (.await ~latch-sym)
                             true)
                          `(.await ~latch-sym ~@await-args))]
           (if result#
             (if (identical? ::success ~'state)
               ~'val
               (throw' ~'val))
             ~timeout-value))))))

(defmacro ^:private both [body]
  `(do
     ~(->> body
           (map #(if (and (seq? %) (= 'either (first %)))
                   (nth % 1)
                   [%]))
           (apply concat))
     ~(->> body
           (map #(if (and (seq? %) (= 'either (first %)))
                   (nth % 2)
                   [%]))
           (apply concat))))

(both
  (deftype+ (either [LeakAwareDeferred] [Deferred])
    [^:volatile-mutable val
     ^:volatile-mutable state
     ^:volatile-mutable claim-token
     ^Lock lock
     ^LinkedList listeners
     ^:volatile-mutable mta
     ^:volatile-mutable consumed?
     ^Executor executor]

    ;; we only want one in a small number of deferreds to incur this cost at finalization,
    ;; but it's an important sanity check since we might be getting errors bubbling up all
    ;; over without them reaching somewhere we'd notice
    (either
      [Object
       (finalize [_]
         (utils/with-lock lock
           (when (and (identical? ::error state) (not consumed?))
             (log/warn val "unconsumed deferred in error state, make sure you're using `catch`."))))]
      nil)

    clojure.lang.IReference
    (meta [_] mta)
    (resetMeta [_ m]
      (utils/with-lock* lock
        (set! mta m)))
    (alterMeta [_ f args]
      (utils/with-lock* lock
        (set! mta (apply f mta args))))

    IMutableDeferred
    (claim [_]
      (utils/with-lock* lock
        (when (identical? state ::unset)
          (set! state ::claimed)
          (set! claim-token (Object.)))))
    (addListener [_ listener]
      (set! consumed? true)
      (when-let [f (utils/with-lock* lock
                     (condp identical? state
                       ::success #(.onSuccess ^IDeferredListener listener val)
                       ::error   #(.onError ^IDeferredListener listener val)
                       (do
                         (.add listeners listener)
                         nil)))]
        (if executor
          (.execute executor f)
          (f)))
      true)
    (cancelListener [_ listener]
      (utils/with-lock* lock
        (let [state state]
          (if (or (identical? ::unset state)
                  (identical? ::set state))
            (.remove listeners listener)
            false))))
    (success [_ x]
      (set-deferred x nil true false executor))
    (success [_ x token]
      (set-deferred x token true true executor))
    (error [_ x]
      (set-deferred x nil false false executor))
    (error [_ x token]
      (set-deferred x token false true executor))

    clojure.lang.IFn
    (invoke [this x]
      (if (success! this x)
        this
        nil))

    IDeferred
    (executor [_]
      executor)
    (realized [_]
      (let [state state]
        (or (identical? ::success state)
            (identical? ::error state))))
    (onRealized [this on-success on-error]
      (add-listener! this (listener on-success on-error)))
    (successValue [this default-value]
      (if (identical? ::success state)
        (do
          (set! consumed? true)
          val)
        default-value))
    (errorValue [this default-value]
      (if (identical? ::error state)
        (do
          (set! consumed? true)
          val)
        default-value))

    clojure.lang.IPending
    (isRealized [this] (realized? this))

    clojure.lang.IDeref
    clojure.lang.IBlockingDeref
    (deref [this]
      (set! consumed? true)
      (deref-deferred nil))
    (deref [this time timeout-value]
      (set! consumed? true)
      (deref-deferred timeout-value time TimeUnit/MILLISECONDS))))

(deftype+ SuccessDeferred
  [val
   ^:volatile-mutable mta
   ^Executor executor]

  clojure.lang.IReference
  (meta [_] mta)
  (resetMeta [_ m]
    (set! mta m))
  (alterMeta [this f args]
    (locking this
      (set! mta (apply f mta args))))

  IMutableDeferred
  (claim [_] false)
  (addListener [_ listener]
    (if (nil? executor)
      (.onSuccess ^IDeferredListener listener val)
      (.execute executor #(.onSuccess ^IDeferredListener listener val)))
    true)
  (cancelListener [_ listener] false)
  (success [_ x] false)
  (success [_ x token] false)
  (error [_ x] false)
  (error [_ x token] false)

  clojure.lang.IFn
  (invoke [this x] nil)

  IDeferred
  (executor [_] executor)
  (realized [this] true)
  (onRealized [this on-success on-error]
    (if executor
      (.execute executor #(on-success val))
      (on-success val)))
  (successValue [_ default-value]
    val)
  (errorValue [_ default-value]
    default-value)

  clojure.lang.IPending
  (isRealized [this] (realized? this))

  clojure.lang.IDeref
  clojure.lang.IBlockingDeref
  (deref [this] val)
  (deref [this time timeout-value] val))

(deftype+ ErrorDeferred
  [^Throwable error
   ^:volatile-mutable mta
   ^:volatile-mutable consumed?
   ^Executor executor]

  Object
  (finalize [_]
    (when (and
            (not consumed?)
            debug/*dropped-error-logging-enabled?*)
      (log/warn error "unconsumed deferred in error state, make sure you're using `catch`.")))

  clojure.lang.IReference
  (meta [_] mta)
  (resetMeta [_ m]
    (set! mta m))
  (alterMeta [this f args]
    (locking this
      (set! mta (apply f mta args))))

  IMutableDeferred
  (claim [_] false)
  (addListener [_ listener]
    (set! consumed? true)
    (.onError ^IDeferredListener listener error)
    true)
  (cancelListener [_ listener] false)
  (success [_ x] false)
  (success [_ x token] false)
  (error [_ x] false)
  (error [_ x token] false)

  clojure.lang.IFn
  (invoke [this x] nil)

  IDeferred
  (executor [_] executor)
  (realized [_] true)
  (onRealized [this on-success on-error]
    (set! consumed? true)
    (if (nil? executor)
      (on-error error)
      (.execute executor #(on-error error))))
  (successValue [_ default-value]
    default-value)
  (errorValue [_ default-value]
    (set! consumed? true)
    error)

  clojure.lang.IPending
  (isRealized [this] (realized? this))

  clojure.lang.IDeref
  clojure.lang.IBlockingDeref
  (deref [this]
    (set! consumed? true)
    (throw' error))
  (deref [this time timeout-value]
    (set! consumed? true)
    (throw' error)))

(let [created (AtomicLong. 0)]
  (defn deferred
    "Equivalent to Clojure's `promise`, but also allows asynchronous callbacks to be registered
     and composed via `chain`."
    ([]
     (deferred (ex/executor)))
    ([executor]
     (if (and (zero? (rem (.incrementAndGet created) 1024))
              debug/*dropped-error-logging-enabled?*)
       (LeakAwareDeferred. nil ::unset nil (utils/mutex) (LinkedList.) nil false executor)
       (Deferred. nil ::unset nil (utils/mutex) (LinkedList.) nil false executor)))))

(def ^:no-doc true-deferred- (SuccessDeferred. true nil nil))
(def ^:no-doc false-deferred- (SuccessDeferred. false nil nil))
(def ^:no-doc nil-deferred- (SuccessDeferred. nil nil nil))

(defn success-deferred
  "A deferred which already contains a realized value"
  #_{:inline
     (fn [val]
       (cond
         (true? val)   'manifold.deferred/true-deferred-
         (false? val)  'manifold.deferred/false-deferred-
         (nil? val)    'manifold.deferred/nil-deferred-
         :else         `(SuccessDeferred. ~val nil nil)))
   :inline-arities #{1}}
  ([val]
   (SuccessDeferred. val nil (ex/executor)))
  ([val executor]
   (if (nil? executor)
     (condp identical? val
       true true-deferred-
       false false-deferred-
       nil nil-deferred-
       (SuccessDeferred. val nil nil))
     (SuccessDeferred. val nil executor))))

(defn error-deferred
  "A deferred which already contains a realized error"
  ([error]
   (ErrorDeferred. error nil false (ex/executor)))
  ([error executor]
   (ErrorDeferred. error nil false executor)))

(declare chain)

(defn unwrap' [x]
  (if (deferred? x)
    (let [val (success-value x ::none)]
      (if (identical? val ::none)
        x
        (recur val)))
    x))

(defn unwrap [x]
  (let [d (->deferred x nil)]
    (if (nil? d)
      x
      (let [val (success-value d ::none)]
        (if (identical? ::none val)
          d
          (recur val))))))

(defn connect
  "Conveys the realized value of `a` into `b`."
  [a b]
  (assert (deferred? b) "sink `b` must be a Manifold deferred")
  (let [a (unwrap a)]
    (if (instance? IDeferred a)
      (if (realized? b)
        false
        (do
          (on-realized a
                       #(let [a' (unwrap %)]
                          (if (deferred? a')
                            (connect a' b)
                            (success! b a')))
                       #(error! b %))
          true))
      (success! b a))))

(defn onto
  "Returns a deferred whose callbacks will be run on `executor`."
  [^IDeferred d executor]
  (if (identical? executor (.executor d))
    d
    (let [d' (deferred executor)]
      (connect d d')
      d')))

(defmacro future-with
  "Equivalent to Clojure's `future`, but allows specification of the executor
   and returns a Manifold deferred."
  [executor & body]
  `(let [d# (deferred)]
     (manifold.utils/future-with ~executor
       (when-not (realized? d#)
         (try
           (success! d# (do ~@body))
           (catch Throwable e#
             (error! d# e#)))))
     d#))

(defmacro future
  "Equivalent to Clojure's `future`, but returns a Manifold deferred."
  [& body]
  `(future-with (ex/execute-pool) ~@body))

;;;

(defn- unroll-chain
  [unwrap-fn v & fs]
  (let [fs'      (repeatedly (count fs) #(gensym "f"))
        v-sym    (gensym "v")
        idx-sym  (gensym "idx")
        idx-sym' (gensym "idx")]
    `(let [~@(interleave fs' fs)]
       ((fn this# [d# v# ^long idx#]
          (try
            (clojure.core/loop [~v-sym v# ~idx-sym idx#]
              (let [~v-sym (~unwrap-fn ~v-sym)]
                (if (deferred? ~v-sym)
                  (let [d# (or d# (deferred))]
                    (on-realized ~v-sym
                                 (fn [v#] (this# d# v# ~idx-sym))
                                 (fn [e#] (error! d# e#)))
                    d#)
                  (let [~idx-sym' (unchecked-inc ~idx-sym)]
                    (case (unchecked-int ~idx-sym)
                      ~@(apply concat
                               (map
                                 (fn [idx f]
                                   `(~idx (recur (~f ~v-sym) ~idx-sym')))
                                 (range)
                                 fs'))
                      ~(count fs) (if (nil? d#)
                                    (success-deferred ~v-sym)
                                    (success! d# ~v-sym))
                      nil)))))
            (catch Throwable e#
              (if (nil? d#)
                (error-deferred e#)
                (error! d# e#)))))
        nil
        ~v
        0))))

(let [;; factored out for greater inlining joy
      subscribe (fn
                  ([this d x]
                   (let [d (or d (deferred))]
                     (on-realized x
                                  #(this d %)
                                  #(error! d %))
                     d))
                  ([this d x f]
                   (let [d (or d (deferred))]
                     (on-realized x
                                  #(this d % f)
                                  #(error! d %))
                     d))
                  ([this d x f g]
                   (let [d (or d (deferred))]
                     (on-realized x
                                  #(this d % f g)
                                  #(error! d %))
                     d)))]

  (defn ^:no-doc chain'-
    ([d x]
     (try
       (let [x' (unwrap' x)]

         (if (deferred? x')

           (subscribe chain'- d x')

           (if (nil? d)
             (success-deferred x')
             (success! d x'))))
       (catch Throwable e
         (if (nil? d)
           (error-deferred e)
           (error! d e)))))
    ([d x f]
     (try
       (let [x' (unwrap' x)]

         (if (deferred? x')

           (subscribe chain'- d x' f)

           (let [x'' (f x')]
             (if (deferred? x'')
               (chain'- d x'')
               (if (nil? d)
                 (success-deferred x'')
                 (success! d x''))))))
       (catch Throwable e
         (if (nil? d)
           (error-deferred e)
           (error! d e)))))
    ([d x f g]
     (try
       (let [x' (unwrap' x)]

         (if (deferred? x')

           (subscribe chain'- d x' f g)

           (let [x'' (f x')]
             (if (deferred? x'')
               (chain'- d x'' g)
               (let [x''' (g x'')]
                 (if (deferred? x''')
                   (chain'- d x''')
                   (if (nil? d)
                     (success-deferred x''')
                     (success! d x'''))))))))
       (catch Throwable e
         (if (nil? d)
           (error-deferred e)
           (error! d e)))))
    ([d x f g & fs]
     (when (or (nil? d) (not (realized? d)))
       (let [d (or d (deferred))]
         (clojure.core/loop [x x, fs (list* f g fs)]
           (if (empty? fs)
             (success! d x)
             (let [[f g & fs] fs
                   d' (if (nil? g)
                        (chain'- nil x f)
                        (chain'- nil x f g))]
               (success-error-unrealized d'
                 val (recur val fs)
                 err (error! d err)
                 (on-realized d'
                              #(apply chain'- d % fs)
                              #(error! d %))))))
         d)))))

(let [;; factored out for greater inlining joy
      subscribe (fn
                  ([this d x]
                   (let [d (or d (deferred))]
                     (on-realized x
                                  #(this d %)
                                  #(error! d %))
                     d))
                  ([this d x f]
                   (let [d (or d (deferred))]
                     (on-realized x
                                  #(this d % f)
                                  #(error! d %))
                     d))
                  ([this d x f g]
                   (let [d (or d (deferred))]
                     (on-realized x
                                  #(this d % f g)
                                  #(error! d %))
                     d)))]

  (defn ^:no-doc chain-
    ([d x]
     (let [x' (unwrap x)]

       (if (deferred? x')

         (subscribe chain- d x')

         (if (nil? d)
           (success-deferred x')
           (success! d x')))))
    ([d x f]
     (if (or (nil? d) (not (realized? d)))
       (try
         (let [x' (unwrap x)]

           (if (deferred? x')

             (subscribe chain- d x' f)

             (let [x'' (f x')]
               (if (deferrable? x'')
                 (chain- d x'')
                 (if (nil? d)
                   (success-deferred x'')
                   (success! d x''))))))
         (catch Throwable e
           (if (nil? d)
             (error-deferred e)
             (error! d e))))
       d))
    ([d x f g]
     (if (or (nil? d) (not (realized? d)))
       (try
         (let [x' (unwrap x)]

           (if (deferred? x')

             (subscribe chain- d x' f g)

             (let [x'' (f x')]
               (if (deferrable? x'')
                 (chain- d x'' g)
                 (let [x''' (g x'')]
                   (if (deferrable? x''')
                     (chain- d x''')
                     (if (nil? d)
                       (success-deferred x''')
                       (success! d x'''))))))))
         (catch Throwable e
           (if (nil? d)
             (error-deferred e)
             (error! d e))))
       d))
    ([d x f g & fs]
     (when (or (nil? d) (not (realized? d)))
       (let [d (or d (deferred))]
         (clojure.core/loop [x x, fs (list* f g fs)]
           (if (empty? fs)
             (success! d x)
             (let [[f g & fs] fs
                   d' (deferred)
                   _  (if (nil? g)
                        (chain- d' x f)
                        (chain- d' x f g))]
               (success-error-unrealized d
                 val (recur val fs)
                 err (error! d err)
                 (on-realized d'
                              #(apply chain- d % fs)
                              #(error! d %))))))
         d)))))

(defn chain'
  "Like `chain`, but does not coerce deferrable values.  This is useful both when coercion
   is undesired, or for 2-4x better performance than `chain`."
  {:inline (fn [& args]
             (if false #_(< 3 (count args))
               (apply unroll-chain 'manifold.deferred/unwrap' args)
               `(chain'- nil ~@args)))}
  ([x]
   (chain'- nil x identity identity))
  ([x f]
   (chain'- nil x f identity))
  ([x f g]
   (chain'- nil x f g))
  ([x f g & fs]
   (apply chain'- nil x f g fs)))

(defn chain
  "Composes functions, left to right, over the value `x`, returning a deferred containing
   the result.  When composing, either `x` or the returned values may be values which can
   be converted to a deferred, causing the composition to be paused.

   The returned deferred will only be realized once all functions have been applied and their
   return values realized.

       @(chain 1 inc #(future (inc %))) => 3

       @(chain (future 1) inc inc) => 3

   "
  {:inline (fn [& args]
             (if false #_(< 3 (count args))
               (apply unroll-chain 'manifold.deferred/unwrap args)
               `(chain- nil ~@args)))}
  ([x]
   (chain- nil x identity identity))
  ([x f]
   (chain- nil x f identity))
  ([x f g]
   (chain- nil x f g))
  ([x f g & fs]
   (apply chain- nil x f g fs)))

(defn catch'
  "Like `catch`, but does not coerce deferrable values."
  ([x error-handler]
   (catch' x nil error-handler))
  ([x error-class error-handler]
   (let [x      (chain' x)
         catch? #(or (nil? error-class) (instance? error-class %))]
     (if-not (deferred? x)

       ;; not a deferred value, skip over it
       x

       (success-error-unrealized x
         val x

         err (try
               (if (catch? err)
                 (chain' (error-handler err))
                 (error-deferred err))
               (catch Throwable e
                 (error-deferred e)))

         (let [d' (deferred)]

           (on-realized x
                        #(success! d' %)
                        #(try
                           (if (catch? %)
                             (chain'- d' (error-handler %))
                             (chain'- d' (error-deferred %)))
                           (catch Throwable e
                             (error! d' e))))

           d'))))))

(defn catch
  "An equivalent of the catch clause, which takes an `error-handler` function that will be invoked
   with the exception, and whose return value will be yielded as a successful outcome.  If an
   `error-class` is specified, only exceptions of that type will be caught.  If not, all exceptions
   will be caught.

       (-> d
           (chain f g h)
           (catch IOException #(str \"oh no, IO: \" (.getMessage %)))
           (catch             #(str \"something unexpected: \" (.getMessage %))))
    "
  ([x error-handler]
   (catch x nil error-handler))
  ([x error-class error-handler]
   (if-let [d (->deferred x nil)]
     (-> d
         chain
         (catch' error-class error-handler)
         chain)
     x)))

(defn finally'
  "Like `finally`, but doesn't coerce deferrable values."
  [x f]
  (success-error-unrealized x

    val (try
          (f)
          x
          (catch Throwable e
            (error-deferred e)))

    err (try
          (f)
          (error-deferred err)
          (catch Throwable e
            (error-deferred e)))

    (let [d (deferred)]
      (on-realized x
                   #(try
                      (f)
                      (success! d %)
                      (catch Throwable e
                        (error! d e)))
                   #(try
                      (f)
                      (error! d %)
                      (catch Throwable e
                        (error! d e))))
      d)))

(defn finally
  "An equivalent of the finally clause, which takes a no-arg side-effecting function that executes
   no matter what the result."
  [x f]
  (if-let [d (->deferred x nil)]
    (finally' d f)
    (finally' x f)))

(defn zip'
  "Like `zip`, but only unwraps Manifold deferreds."
  {:inline         (fn [x] `(chain' ~x vector))
   :inline-arities #{1}}
  [& vals]
  (let [cnt          (count vals)
        ^objects ary (object-array cnt)
        counter      (AtomicInteger. cnt)]
    (clojure.core/loop [d nil, idx 0, s vals]

      (if (empty? s)

        ;; no further results, decrement the counter one last time
        ;; and return the result if everything else has been realized
        (if (zero? (.get counter))
          (success-deferred (or (seq ary) (list)))
          d)

        (let [x    (first s)
              rst  (rest s)
              idx' (unchecked-inc idx)]
          (if (deferred? x)

            (success-error-unrealized x

              val (do
                    (aset ary idx val)
                    (.decrementAndGet counter)
                    (recur d idx' rst))

              err (error-deferred err)

              (let [d (or d (deferred))]
                (on-realized (chain' x)
                             (fn [val]
                               (aset ary idx val)
                               (when (zero? (.decrementAndGet counter))
                                 (success! d (seq ary))))
                             (fn [err]
                               (error! d err)))
                (recur d idx' rst)))

            ;; not deferred - set, decrement, and recur
            (do
              (aset ary idx x)
              (.decrementAndGet counter)
              (recur d idx' rst))))))))

(defn zip
  "Takes a list of values, some of which may be deferrable, and returns a deferred that will yield a list
   of realized values.

        @(zip 1 2 3) => [1 2 3]
        @(zip (future 1) 2 3) => [1 2 3]

  "
  {:inline         (fn [x] `(chain ~x vector))
   :inline-arities #{1}}
  [& vals]
  (->> vals
       (map #(or (->deferred % nil) %))
       (apply zip')))

;; same technique as clojure.core.async/random-array
(defn- random-array [n]
  (let [a (int-array n)]
    (clojure.core/loop [i 1]
      (if (= i n)
        a
        (let [j (rand-int (inc i))]
          (aset a i (aget a j))
          (aset a j i)
          (recur (inc i)))))))

(defn alt'
  "Like `alt`, but only unwraps Manifold deferreds."
  [& vals]
  (let [d          (deferred)
        cnt        (count vals)
        ^ints idxs (random-array cnt)]
    (clojure.core/loop [i 0]
      (when (< i cnt)
        (let [i' (aget idxs i)
              x  (nth vals i')]
          (if (deferred? x)
            (success-error-unrealized x
              val (success! d val)
              err (error! d err)
              (do (on-realized (chain' x)
                               #(success! d %)
                               #(error! d %))
                  (recur (inc i))))
            (success! d x)))))
    d))

(defn alt
  "Takes a list of values, some of which may be deferrable, and returns a
  deferred that will yield the value which was realized first.

    @(alt 1 2) => 1
    @(alt (future (Thread/sleep 1) 1)
          (future (Thread/sleep 1) 2)) => 1 or 2 depending on the thread scheduling

  The values are not tried in-order, but iterated over with an initial random shuffle."
  [& vals]
  (->> vals
       (map #(or (->deferred % nil) %))
       (apply alt')))

(defn timeout!
  "Takes a deferred, and sets a timeout on it, such that it will be realized as `timeout-value`
   (or a TimeoutException if none is specified) if it is not realized in `interval` ms.  Returns
   the deferred that was passed in.

   This will act directly on the deferred value passed in.  If the deferred represents a value
   returned by `chain`, all actions not yet completed will be short-circuited upon timeout."
  ([d interval]
   (cond
     (or (nil? interval) (not (deferred? d)) (realized? d))
     nil

     (not (pos? interval))
     (error! d
             (TimeoutException.
               (str "timed out after " interval " milliseconds")))

     :else
     (let [timeout-d (time/in interval
                              #(error! d
                                       (TimeoutException.
                                         (str "timed out after " interval " milliseconds"))))]
       (chain d (fn [_]
                  (success! timeout-d true)))))
   d)
  ([d interval timeout-value]
   (cond
     (or (nil? interval) (not (deferred? d)) (realized? d))
     nil

     (not (pos? interval))
     (success! d timeout-value)

     :else
     (let [timeout-d (time/in interval
                              #(success! d timeout-value))]
       (chain d (fn [_]
                  (success! timeout-d true)))))
   d))

(deftype+ Recur [s]
  clojure.lang.IDeref
  (deref [_] s))

(defn recur
  "A special recur that can be used with `manifold.deferred/loop`."
  [& args]
  (Recur. args))

(defmacro loop
  "A version of Clojure's loop which allows for asynchronous loops, via `manifold.deferred/recur`.
  `loop` will always return a deferred value, even if the body is synchronous.  Note that `loop` does **not** coerce values to deferreds, actual Manifold deferreds must be used.

   (loop [i 1e6]
     (chain (future i)
       #(if (zero? %)
          %
          (recur (dec %)))))"
  [bindings & body]
  (let [vars     (->> bindings (partition 2) (map first))
        vals     (->> bindings (partition 2) (map second))
        x-sym    (gensym "x")
        val-sym  (gensym "val")
        var-syms (map (fn [_] (gensym "var")) vars)]
    `(let [result# (deferred)]
       ((fn this# [result# ~@var-syms]
          (clojure.core/loop
            [~@(interleave vars var-syms)]
            (let [~x-sym (try
                           ~@body
                           (catch Throwable e#
                             (error! result# e#)
                             nil))]
              (cond

                (deferred? ~x-sym)
                (success-error-unrealized ~x-sym
                  ~val-sym (if (instance? Recur ~val-sym)
                             (let [~val-sym @~val-sym]
                               (~'recur
                                 ~@(map
                                     (fn [n] `(nth ~val-sym ~n))
                                     (range (count vars)))))
                             (success! result# ~val-sym))

                  err# (error! result# err#)

                  (on-realized (chain' ~x-sym)
                               (fn [x#]
                                 (if (instance? Recur x#)
                                   (apply this# result# @x#)
                                   (success! result# x#)))
                               (fn [err#]
                                 (error! result# err#))))

                (instance? Recur ~x-sym)
                (~'recur
                  ~@(map
                      (fn [n] `(nth @~x-sym ~n))
                      (range (count vars))))

                :else
                (success! result# ~x-sym)))))
        result#
        ~@vals)
       result#)))

;;;

#_(utils/when-core-async

    (extend-protocol Deferrable

      clojure.core.async.impl.channels.ManyToManyChannel
      (to-deferred [ch]
        (let [d (deferred)]
          (a/take! ch
            (fn [msg]
              (if (instance? Throwable msg)
              (error! d msg)
              (success! d msg))))
          d))))

(utils/when-class java.util.concurrent.CompletableFuture

  (extend-protocol Deferrable

    java.util.concurrent.CompletableFuture
    (to-deferred [f]
      (let [d (deferred)]
        (.handle ^java.util.concurrent.CompletableFuture f
                 (reify java.util.function.BiFunction
                   (apply [_ val err]
                     (if (nil? err)
                       (success! d val)
                       (error! d err)))))
        d))))

;;;

(defn- back-references [marker form]
  (let [syms (atom #{})]
    (walk/walk-exprs
      symbol?
      (fn [s]
        (when (some-> (compiler/locals) (find s) key meta (get marker))
          (swap! syms conj s)))
      form)
    @syms))

(defn- expand-let-flow [chain-fn zip-fn bindings body]
  (let [[_ bindings & body] (walk/macroexpand-all `(let ~bindings ~@body))
        locals       (keys (compiler/locals))
        vars         (->> bindings (partition 2) (map first))
        marker       (gensym)
        vars'        (->> vars (concat locals) (map #(vary-meta % assoc marker true)))
        gensyms      (repeatedly (count vars') gensym)
        gensym->var  (zipmap gensyms vars')
        vals'        (->> bindings (partition 2) (map second) (concat locals))
        gensym->deps (zipmap
                       gensyms
                       (->> (count vars')
                            range
                            (map
                              (fn [n]
                                `(let [~@(interleave (take n vars') (repeat nil))
                                       ~(nth vars' n) ~(nth vals' n)])))
                            (map
                              (fn [n form]
                                (map
                                  (zipmap vars' (take n gensyms))
                                  (back-references marker form)))
                              (range))))
        binding-dep? (->> gensym->deps vals (apply concat) set)

        body-dep?    (->> `(let [~@(interleave
                                     vars'
                                     (repeat nil))]
                             ~@body)
                          (back-references marker)
                          (concat vars)
                          (map (zipmap vars' gensyms))
                          set)
        dep?         (set/union binding-dep? body-dep?)]
    `(let [executor# (or (manifold.executor/executor) (ex/execute-pool))]
       (manifold.executor/with-executor nil
         (let [~@(mapcat
                   (fn [n var val gensym]
                     (let [deps (gensym->deps gensym)]
                       (if (empty? deps)
                         (when (dep? gensym)
                           [gensym val])
                         [gensym
                          `(~chain-fn (~zip-fn ~@deps)
<<<<<<< HEAD
                            (bound-fn [[~@(map gensym->var deps)]]
                              ~val))])))
=======
                             (fn [[~@(map gensym->var deps)]]
                               ~val))])))
>>>>>>> dbdd600c
                   (range)
                   vars'
                   vals'
                   gensyms)]
           (~chain-fn (onto (~zip-fn ~@body-dep?) executor#)
<<<<<<< HEAD
            (bound-fn [[~@(map gensym->var body-dep?)]]
              ~@body)))))))
=======
             (fn [[~@(map gensym->var body-dep?)]]
               ~@body)))))))
>>>>>>> dbdd600c

(defmacro let-flow
  "A version of `let` where deferred values that are let-bound or closed over can be treated
   as if they are realized values.  The body will only be executed once all of the let-bound
   values, even ones only used for side effects, have been computed.

   Returns a deferred value, representing the value returned by the body.

      (let-flow [x (future 1)]
        (+ x 1))

      (let-flow [x (future 1)
                 y (future (+ x 1))]
        (+ y 1))

      (let [x (future 1)]
        (let-flow [y (future (+ x 1))]
          (+ y 1)))"
  [bindings & body]
  (expand-let-flow
    'manifold.deferred/chain
    'manifold.deferred/zip
    bindings
    body))

(defmacro let-flow'
  "Like `let-flow`, but only for Manifold deferreds."
  [bindings & body]
  (expand-let-flow
    'manifold.deferred/chain'
    'manifold.deferred/zip'
    bindings
    body))

(defmethod print-method IDeferred [o ^Writer w]
  (.write w
          (str
            "<< "
            (if (realized? o)
              (try
                (let [x @o]
                  (pr-str x))
                (catch Throwable e
                  (str "ERROR: " (pr-str e))))
              "\u2026")
            " >>")))

(prefer-method print-method IDeferred IDeref)

;;;

(alter-meta! #'->Deferred assoc :private true)
(alter-meta! #'->LeakAwareDeferred assoc :private true)
(alter-meta! #'->ErrorDeferred assoc :private true)
(alter-meta! #'->SuccessDeferred assoc :private true)
(alter-meta! #'->Listener assoc :private true)
(alter-meta! #'->Recur assoc :private true)<|MERGE_RESOLUTION|>--- conflicted
+++ resolved
@@ -1330,25 +1330,15 @@
                            [gensym val])
                          [gensym
                           `(~chain-fn (~zip-fn ~@deps)
-<<<<<<< HEAD
-                            (bound-fn [[~@(map gensym->var deps)]]
-                              ~val))])))
-=======
-                             (fn [[~@(map gensym->var deps)]]
+                             (bound-fn [[~@(map gensym->var deps)]]
                                ~val))])))
->>>>>>> dbdd600c
                    (range)
                    vars'
                    vals'
                    gensyms)]
            (~chain-fn (onto (~zip-fn ~@body-dep?) executor#)
-<<<<<<< HEAD
-            (bound-fn [[~@(map gensym->var body-dep?)]]
-              ~@body)))))))
-=======
-             (fn [[~@(map gensym->var body-dep?)]]
+             (bound-fn [[~@(map gensym->var body-dep?)]]
                ~@body)))))))
->>>>>>> dbdd600c
 
 (defmacro let-flow
   "A version of `let` where deferred values that are let-bound or closed over can be treated
