(defproject manifold "0.2.0-SNAPSHOT"
  :description "A compatibility layer for event-driven abstractions"
  :license {:name "MIT License"
            :url "http://opensource.org/licenses/MIT"}
  :url "https://github.com/clj-commons/manifold"
<<<<<<< HEAD
  :dependencies [[org.clojure/clojure "1.10.3" :scope "provided"]
                 [org.clojure/tools.logging "0.3.1" :exclusions [org.clojure/clojure]]
                 [io.aleph/dirigiste "0.1.6-alpha1"]
                 [riddley "0.1.15"]
                 [org.clojure/core.async "1.4.627" :scope "provided"]]
  :profiles {:dev {:dependencies [[criterium "0.4.4"]]}}
=======
  :scm {:name "git" :url "https://github.com/KingMob/manifold"}
  :dependencies [[org.clojure/clojure "1.10.3" :scope "provided"]
                 [org.clojure/tools.logging "1.1.0" :exclusions [org.clojure/clojure]]
                 [io.aleph/dirigiste "1.0.0"]
                 [riddley "0.1.15"]]
  :profiles {:dev {:dependencies [[criterium "0.4.6"]
                                  [org.clojure/core.async "1.3.618"]]}}
>>>>>>> f32f4e9f
  :test-selectors {:default #(not
                               (some #{:benchmark :stress}
                                 (cons (:tag %) (keys %))))
                   :benchmark :benchmark
                   :stress #(or (:stress %) (= :stress (:tag %)))
                   :all (constantly true)}
  :plugins [[lein-codox "0.10.7"]]
  :codox {:source-uri "https://github.com/clj-commons/manifold/blob/master/{filepath}#L{line}"
          :metadata {:doc/format :markdown}
          :namespaces [manifold.deferred manifold.stream manifold.time manifold.bus manifold.executor]}
  :global-vars {*warn-on-reflection* true}
  :jvm-opts ^:replace ["-server"
                       "-XX:-OmitStackTraceInFastThrow"
                       "-Xmx2g"
                       "-XX:NewSize=1g"])<|MERGE_RESOLUTION|>--- conflicted
+++ resolved
@@ -3,22 +3,13 @@
   :license {:name "MIT License"
             :url "http://opensource.org/licenses/MIT"}
   :url "https://github.com/clj-commons/manifold"
-<<<<<<< HEAD
-  :dependencies [[org.clojure/clojure "1.10.3" :scope "provided"]
-                 [org.clojure/tools.logging "0.3.1" :exclusions [org.clojure/clojure]]
-                 [io.aleph/dirigiste "0.1.6-alpha1"]
-                 [riddley "0.1.15"]
-                 [org.clojure/core.async "1.4.627" :scope "provided"]]
-  :profiles {:dev {:dependencies [[criterium "0.4.4"]]}}
-=======
   :scm {:name "git" :url "https://github.com/KingMob/manifold"}
   :dependencies [[org.clojure/clojure "1.10.3" :scope "provided"]
                  [org.clojure/tools.logging "1.1.0" :exclusions [org.clojure/clojure]]
                  [io.aleph/dirigiste "1.0.0"]
-                 [riddley "0.1.15"]]
-  :profiles {:dev {:dependencies [[criterium "0.4.6"]
-                                  [org.clojure/core.async "1.3.618"]]}}
->>>>>>> f32f4e9f
+                 [riddley "0.1.15"]
+                 [org.clojure/core.async "1.4.627" :scope "provided"]]
+  :profiles {:dev {:dependencies [[criterium "0.4.6"]]}}
   :test-selectors {:default #(not
                                (some #{:benchmark :stress}
                                  (cons (:tag %) (keys %))))
